--- conflicted
+++ resolved
@@ -1857,22 +1857,14 @@
                 if (sstable == null || !sstable.acquireReference())
                 {
                     if (logger.isDebugEnabled())
-<<<<<<< HEAD
-                        logger.debug("using snapshot sstable " + entries.getKey());
-=======
                         logger.debug("using snapshot sstable {}", entries.getKey());
->>>>>>> e550ea60
                     sstable = SSTableReader.open(entries.getKey(), entries.getValue(), metadata, partitioner);
                     // This is technically not necessary since it's a snapshot but makes things easier
                     sstable.acquireReference();
                 }
                 else if (logger.isDebugEnabled())
                 {
-<<<<<<< HEAD
-                    logger.debug("using active sstable " + entries.getKey());
-=======
                     logger.debug("using active sstable {}", entries.getKey());
->>>>>>> e550ea60
                 }
                 readers.add(sstable);
             }
